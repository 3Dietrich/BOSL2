--- conflicted
+++ resolved
@@ -654,74 +654,6 @@
 //       up(1)
 //         offset_sweep(offset(rhex,r=-1), height=9.5, bottom=os_circle(r=2), top=os_teardrop(r=-4));
 //     }
-<<<<<<< HEAD
-module offset_sweep(
-        path, height, h, l,
-        top=[], bottom=[],
-        offset="round", r=0, steps=16,
-        quality=1, check_valid=true,
-        offset_maxstep=1, extra=0,
-        cut=undef, chamfer_width=undef, chamfer_height=undef,
-        joint=undef, k=0.75, angle=45,
-        convexity=10
-) {
-        // This function does the actual work of repeatedly calling offset() and concatenating the resulting face and vertex lists to produce
-        // the inputs for the polyhedron module.
-        function make_polyhedron(path,offsets, offset_type, flip_faces, quality, check_valid, maxstep, offsetind=0, vertexcount=0, vertices=[], faces=[] )=
-                offsetind==len(offsets)? (
-                        let(
-                                bottom = list_range(n=len(path),s=vertexcount),
-                                oriented_bottom = !flip_faces? bottom : reverse(bottom)
-                        ) [vertices, concat(faces,[oriented_bottom])]
-                ) : (
-                        let(
-                                this_offset = offsetind==0? offsets[0][0] : offsets[offsetind][0] - offsets[offsetind-1][0],
-                                delta = offset_type=="delta" || offset_type=="chamfer" ? this_offset : undef,
-                                r = offset_type=="round"? this_offset : undef,
-                                do_chamfer = offset_type == "chamfer"
-                        )
-                        assert(num_defined([r,delta])==1,str("Must set `offset` to ",round," or ",delta)
-                        let(
-                                vertices_faces = offset(
-                                        path, r=r, delta=delta, chamfer = do_chamfer, closed=true,
-                                        check_valid=check_valid, quality=quality,
-                                        maxstep=maxstep, return_faces=true,
-                                        firstface_index=vertexcount,
-                                        flip_faces=flip_faces
-                                )
-                        )
-                        make_polyhedron(
-                                vertices_faces[0], offsets, offset_type,
-                                flip_faces, quality, check_valid, maxstep,
-                                offsetind+1, vertexcount+len(path),
-                                vertices=concat(
-                                        vertices,
-                                        zip(vertices_faces[0],repeat(offsets[offsetind][1],len(vertices_faces[0])))
-                                ),
-                                faces=concat(faces, vertices_faces[1])
-                        )
-                );
-
-
-        argspec = [
-                ["r",r],
-                ["extra",extra],
-                ["type","circle"],
-                ["check_valid",check_valid],
-                ["quality",quality],
-                ["offset_maxstep", offset_maxstep],
-                ["steps",steps],
-                ["offset",offset],
-                ["chamfer_width",chamfer_width],
-                ["chamfer_height",chamfer_height],
-                ["angle",angle],
-                ["cut",cut],
-                ["joint",joint],
-                ["k", k],
-                ["points", []],
-        ];
-=======
->>>>>>> 005219f6
 
 
 // This function does the actual work of repeatedly calling offset() and concatenating the resulting face and vertex lists to produce
@@ -1654,8 +1586,8 @@
      k_sides_vec = is_num(k_sides) ? repeat(k_sides, N) : k_sides,
      kbad = [for(i=[0:N-1]) if (k_sides_vec[i]<0 || k_sides_vec[i]>1) i],
      joint_sides_vec = jssingleok ? repeat(joint_sides,N) : joint_sides,
-     top_collinear = [for(i=[0:N-1]) if (points_are_collinear(select(top,i-1,i+1))) i],
-     bot_collinear = [for(i=[0:N-1]) if (points_are_collinear(select(bottom,i-1,i+1))) i]
+     top_collinear = [for(i=[0:N-1]) if (collinear(select(top,i-1,i+1))) i],
+     bot_collinear = [for(i=[0:N-1]) if (collinear(select(bottom,i-1,i+1))) i]
    )
    assert(non_coplanar==[], str("Side faces are non-coplanar at edges: ",non_coplanar))
    assert(top_collinear==[], str("Top has collinear or duplicated points at indices: ",top_collinear))
@@ -1721,14 +1653,14 @@
                vline = concat(select(subindex(top_patch[i],j),2,4),
                               select(subindex(bot_patch[i],j),2,4))
              )
-         if (!points_are_collinear(vline)) [i,j]],
+         if (!collinear(vline)) [i,j]],
      //verify horiz edges
      verify_horiz=[for(i=[0:N-1], j=[0:4])
          let(
              hline_top = concat(select(top_patch[i][j],2,4), select(select(top_patch, i+1)[j],0,2)),
              hline_bot = concat(select(bot_patch[i][j],2,4), select(select(bot_patch, i+1)[j],0,2))
          )
-         if (!points_are_collinear(hline_top) || !points_are_collinear(hline_bot)) [i,j]]
+         if (!collinear(hline_top) || !collinear(hline_bot)) [i,j]]
     )
     assert(debug || top_intersections==[],
           "Roundovers interfere with each other on top face: either input is self intersecting or top joint length is too large")
