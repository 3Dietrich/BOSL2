--- conflicted
+++ resolved
@@ -150,58 +150,6 @@
 function reverse(list) = [ for (i = [len(list)-1 : -1 : 0]) list[i] ];
 
 
-<<<<<<< HEAD
-
-// Function: list_set()
-//
-// list_set(indices, values, list, dftl, minlen)
-// Takes the input list and returns a new list such that
-//    list[indices[i]] = values[i]
-// for all of the (index,value) pairs supplied.  If you supply indices
-// that are beyond the length of the list then the list is extended
-// and filled in with the dflt value.
-//
-// If you set minlen then the list is lengthed, if necessary, by padding
-// with dflt to that length.  
-// 
-// The `indices` list can be in any order but run time will be (much) faster
-// for long lists if it is already sorted.  Reptitions are not allowed.  
-// 
-function list_set(indices,values,list=[],dflt=0,minlen=0) =
-    !is_list(indices) ? list_set(list,[indices],[values],dflt) :
-    assert(len(indices)==len(values),"Index list and value list must have the same length")
-    len(indices)==0 ? concat(list, replist(dflt, minlen-len(list))) :
-    let( sortind = list_increasing(indices) ? list_range(len(indices)) : sortidx(indices),
-         lastind = indices[select(sortind,-1)]
-    )
-    concat([for(j=[0:1:indices[sortind[0]]-1]) j>=len(list) ? dflt : list[j]], [values[sortind[0]]], 
-          [for(i=[1:1:len(sortind)-1])   
-                                        each
-                                          assert(indices[sortind[i]]!=indices[sortind[i-1]],"Repeated index")
-                                          concat(
-                                            [for(j=[1+indices[sortind[i-1]]:1:indices[sortind[i]]-1]) j>=len(list) ? dflt : list[j]],
-                                            [values[sortind[i]]]
-                                         )
-          ],
-          slice(list,1+lastind, len(list)),
-          replist(dflt, minlen-lastind-1)
-    );
-
-// Function: list_increasing()
-// Usage:
-//    list_increasing(list)
-// Description: returns true if the list is (non-strictly) increasing
-function list_increasing(list,ind=0) = ind < len(list)-1 && list[ind]<=list[ind+1] ? list_increasing(list,ind+1) :
-                                       (ind>=len(list)-1 ? true : false);
-
-
-// Function: list_decreasing()
-// Usage:
-//    list_increasing(list)
-// Description: returns true if the list is (non-strictly) decreasing
-function list_decreasing(list,ind=0) = ind < len(list)-1 && list[ind]>=list[ind+1] ? list_increasing(list,ind+1) :
-                                       (ind>=len(list)-1 ? true : false);
-=======
 // Function: list_set()
 // Usage:
 //   list_set(indices, values, list, [dflt], [minlen])
@@ -238,7 +186,6 @@
 		slice(list,1+lastind, len(list)),
 		replist(dflt, minlen-lastind-1)
 	);
->>>>>>> 9611a181
 
 
 // Function: list_remove()
@@ -249,11 +196,7 @@
 // Arguments:
 //   list = The list to remove items from.
 //   elements = The list of indexes of items to remove.
-<<<<<<< HEAD
-function list_remove(list,elements) =
-=======
 function list_remove(list, elements) =
->>>>>>> 9611a181
     !is_list(elements) ? list_remove(list,[elements]) :
     let( sortind = list_increasing(elements) ? list_range(len(elements)) : sortidx(elements),
          lastind = elements[select(sortind,-1)]
