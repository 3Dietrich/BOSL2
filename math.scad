--- conflicted
+++ resolved
@@ -106,9 +106,9 @@
 //   // Points colored in ROYGBIV order.
 //   rainbow(pts) translate($item) circle(d=3,$fn=8);
 function lerp(a,b,u) =
-        assert(same_shape(a,b), "Bad or inconsistent inputs to lerp")
+  assert(same_shape(a,b), "Bad or inconsistent inputs to lerp")
 	is_num(u)? (1-u)*a + u*b :
-        assert(is_vector(u), "Input u to lerp must be number or vector")
+  assert(!is_undef(u)&&!is_bool(u)&&!is_string(u), "Input u to lerp must be a number, vector, or range.")
 	[for (v = u) lerp(a,b,v)];
 
 
@@ -562,22 +562,12 @@
 //   want to solve Ax=b1 and Ax=b2 that you need to form the matrix transpose([b1,b2]) for the right hand side and then
 //   transpose the returned value.  
 function linear_solve(A,b) =
-<<<<<<< HEAD
         assert(is_matrix(A))
         let(
           m = len(A),
           n = len(A[0])
         )
         assert(is_vector(b,m) || is_matrix(b,m),"Incompatible matrix and right hand side")
-=======
-	assert(is_matrix(A))
-	assert(is_vector(b))
-	let(
-		dim = array_dim(A),
-		m=dim[0], n=dim[1]
-	)
-	assert(len(b)==m,str("Incompatible matrix and vector",dim,len(b)))
->>>>>>> 4cf03376
 	let (
 		qr = m<n? qr_factor(transpose(A)) : qr_factor(A),
 		maxdim = max(n,m),
@@ -586,7 +576,6 @@
 		R = submatrix(qr[1],[0:mindim-1], [0:mindim-1]),
 		zeros = [for(i=[0:mindim-1]) if (approx(R[i][i],0)) i]
 	)
-<<<<<<< HEAD
 	zeros != [] ? undef :
 	m<n ? Q*back_substitute(R,b,transpose=true) :
          	back_substitute(R, transpose(Q)*b);
@@ -602,11 +591,6 @@
 function matrix_inverse(A) =
   assert(is_matrix(A,square=true),"Input to matrix_inverse() must be a square matrix")
   linear_solve(A,ident(len(A)));
-=======
-	zeros != []? undef :
-	m<n? Q*back_substitute(R,b,transpose=true) :
-	back_substitute(R, transpose(Q)*b);
->>>>>>> 4cf03376
 
 
 // Function: submatrix()
@@ -735,7 +719,6 @@
 // Description:
 //   Returns true if A is a numeric matrix of height m and width n.  If m or n
 //   are omitted or set to undef then true is returned for any positive dimension.
-<<<<<<< HEAD
 //   If `square` is true then the matrix is required to be square.  Note if you
 //   specify m != n and require a square matrix then the result will always be false.
 // Arguments:
@@ -744,20 +727,12 @@
 //   n = optional width of matrix
 //   square = set to true to require a square matrix.  Default: false        
 function is_matrix(A,m,n, square=false) =
-  is_list(A) && len(A)>0 &&
-  (is_undef(m) || len(A)==m) &&
-  is_vector(A[0]) &&
-  (is_undef(n) || len(A[0])==n) &&
-  (!square || n==m) &&
-  is_consistent(A);
-=======
-function is_matrix(A,m,n) =
-	is_list(A) && len(A)>0 &&
-	(is_undef(m) || len(A)==m) &&
-	is_vector(A[0]) &&
-	(is_undef(n) || len(A[0])==n) &&
-	is_consistent(A);
->>>>>>> 4cf03376
+    is_list(A) && len(A)>0 &&
+    (is_undef(m) || len(A)==m) &&
+    is_vector(A[0]) &&
+    (is_undef(n) || len(A[0])==n) &&
+    (!square || n==m) &&
+    is_consistent(A);
 
 
 
